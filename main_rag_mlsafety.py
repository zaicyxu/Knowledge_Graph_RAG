--- conflicted
+++ resolved
@@ -563,7 +563,6 @@
         # {chr(10).join(prolog_facts)}
         input_text = f"""
         ROLE:
-<<<<<<< HEAD
 
         You are an expert in automotive safety engineering and autonomous vehicle systems.
         Your task is to analyze the safety requirements of an Automated Driving System (ADS)
@@ -609,65 +608,7 @@
         - Do not add any formatting, commentary, or headings outside the required section.
         - Maintain valid and exact Prolog syntax.
         - Output only the Prolog facts and rules.
-=======
-        You are an expert in automotive safety engineering and autonomous driving systems.
-        Your task is to analyze the safety requirements of an Automated Driving System (ADS)
-        using the provided structured knowledge base written in Prolog-like format.
-
-        KNOWLEDGE BASE (DO NOT MODIFY):
-        {', '.join(prolog_facts)}
-
-        USER QUESTION:
-        {user_question}
-
-        INSTRUCTIONS:
-        1. Identify and summarize the key safety requirements relevant to the question.
-        2. Analyze the knowledge base to find all directly referenced single-element entities and facts that describe or support these requirements.
-        3. Evaluate whether the described system satisfies each requirement, citing exact elements from the knowledge base.
-        4. Perform DEPENDENCY TRACING:
-           - List all directly referenced single-argument facts (e.g., algorithm(ObjectTracking)., sensor(Lidar).).
-           - Exclude compound relations (e.g., consist(ObjectTracking, ACC). or serve(Mono Camera, Object Tracking).).
-           - Each fact must appear exactly as written in the knowledge base, preserving capitalization, spacing, and formatting.
-        5. Provide a final structured answer with two strictly separated sections:
-           (1) Dependency Trace: all matched single-argument entities.
-           (2) Prolog-Based Rules: relations connecting these entities to requirements.
-        6. Generate Prolog rules that define relationships between each requirement (ReqA) and its matched entities.
-           - Example schema:
-                requirement_algorithm(ReqA, AlgorithmName).
-                requirement_sensor(ReqA, SensorName).
-                requirement_model(ReqA, ModelName).
-                requirement_component(ReqA, ComponentName).
-                requirement_system_description(ReqA, SystemDescriptionName).
-           - Example rule definitions:
-                reqrelatedalgorithm(ReqA, Algo) :- requirement(ReqA), requirement_algorithm(ReqA, Algo).
-                reqrelatedsensor(ReqA, S) :- requirement(ReqA), requirement_sensor(ReqA, S).
-                reqrelatedmodel(ReqA, M) :- requirement(ReqA), requirement_model(ReqA, M).
-                reqrelatedcomponent(ReqA, C) :- requirement(ReqA), requirement_component(ReqA, C).
-                reqrelatedsystemdescription(ReqA, SD) :- requirement(ReqA), requirement_system_description(ReqA, SD).
-
-        ENTITY NAME INTEGRITY RULES (CRITICAL):
-        - You MUST preserve exact spelling, capitalization, and spacing of all entity names as they appear in the knowledge base.
-        - Never modify, quote, or translate any entity name.
-        - Treat entity names as literal identifiers.
-        - Any quotation marks or punctuation around entity names will be removed automatically after generation, so output them as-is.
-
-        IMPORTANT CONSTRAINTS:
-        - Do not invent or infer missing entities.
-        - If no matching elements are found, explicitly write: "No matching element found."
-        - Use only minimal and clear text — do not output natural-language reasoning.
-        - The final answer must be fully structured, containing only the two required sections.
-
-        OUTPUT FORMAT (STRICT):
-        Dependency Trace
-        [list of single-argument entities, one per line, ending with '.']
-
-        Prolog-Based Rules
-        [requirement_* and reqrelated* facts, one per line, ending with '.']
-
-        Final Answer:
->>>>>>> 961ad1b7
-        """
-
+        """
 
         print("\n[OPTIMIZED LLM PROMPT]\n" + input_text)
         return self.generate_with_llm(input_text)
@@ -809,8 +750,10 @@
 
 if __name__ == "__main__":
 
+
     # main()
     
     ### Test ####
     answer = main()
     #############
+
